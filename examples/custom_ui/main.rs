// //! Custom UI example

// use amethyst::{
//     assets::{PrefabLoader, PrefabLoaderSystem, RonFormat},
//     audio::AudioFormat,
//     core::transform::TransformBundle,
//     prelude::*,
//     renderer::{DrawShaded, PosNormTex, TextureFormat},
//     ui::{FontFormat, ToNativeWidget, UiBundle, UiCreator, UiTransformBuilder, UiWidget},
//     utils::{application_root_dir, scene::BasicScenePrefab},
// };

// use serde::Deserialize;

// type MyPrefabData = BasicScenePrefab<Vec<PosNormTex>, f32>;

// #[derive(Clone, Deserialize)]
// enum CustomUi {
//     // Example widget which repeats its `item`
//     Repeat {
//         x_move: f32,
//         y_move: f32,
//         count: usize,
//         item: UiWidget<AudioFormat, TextureFormat, FontFormat, CustomUi>,
//     },
// }

// impl ToNativeWidget for CustomUi {
//     type PrefabData = ();
//     fn to_native_widget(
//         self,
//         _: (),
//     ) -> (
//         UiWidget<AudioFormat, TextureFormat, FontFormat, CustomUi>,
//         Self::PrefabData,
//     ) {
//         match self {
//             CustomUi::Repeat {
//                 count,
//                 item,
//                 x_move,
//                 y_move,
//             } => {
//                 let transform = item
//                     .transform()
//                     .cloned()
//                     .unwrap_or_else(|| Default::default());
//                 let mut pos = (0., 0., 100.);
//                 let children = std::iter::repeat(item)
//                     .map(|widget| {
//                         let widget = UiWidget::Container {
//                             background: None,
//                             transform: UiTransformBuilder::default()
//                                 .with_position(pos.0, pos.1, pos.2),
//                             children: vec![widget],
//                         };
//                         pos.0 += x_move;
//                         pos.1 += y_move;
//                         widget
//                     })
//                     .take(count)
//                     .collect();
//                 let widget = UiWidget::Container {
//                     background: None,
//                     transform,
//                     children,
//                 };
//                 (widget, ())
//             }
//         }
//     }
// }

// struct Example;

// impl SimpleState for Example {
//     fn on_start(&mut self, data: StateData<'_, GameData<'_, '_>>) {
//         let StateData { world, .. } = data;
//         // Initialise the scene with an object, a light and a camera.
//         let handle = world.exec(|loader: PrefabLoader<'_, MyPrefabData>| {
//             loader.load("prefab/sphere.ron", RonFormat, (), ())
//         });
//         world.create_entity().with(handle).build();

//         // Load custom UI prefab
//         world.exec(
//             |mut creator: UiCreator<'_, AudioFormat, TextureFormat, FontFormat, CustomUi>| {
//                 creator.create("ui/custom.ron", ());
//             },
//         );
//     }
// }

fn main() -> amethyst::Result<()> {
    //     amethyst::start_logger(Default::default());

    //     let app_root = application_root_dir()?;
    //     let display_config_path = app_root.join("examples/custom_ui/resources/display.ron");
    //     let resources = app_root.join("examples/assets");

<<<<<<< HEAD
    //     let game_data = GameDataBuilder::default()
    //         .with(PrefabLoaderSystem::<MyPrefabData>::default(), "", &[])
    //         .with_bundle(TransformBundle::<f32>::new())?
    //         .with_bundle(UiBundle::<String, String, CustomUi>::new())?
    //         .with_basic_renderer(
    //             display_config_path,
    //             DrawShaded::<PosNormTex, f32>::new(),
    //             true,
    //         )?;
    //     let mut game = Application::new(resources, Example, game_data)?;
    //     game.run();
=======
    let game_data = GameDataBuilder::default()
        .with(PrefabLoaderSystem::<MyPrefabData>::default(), "", &[])
        .with_bundle(TransformBundle::new())?
        .with_bundle(UiBundle::<String, String, CustomUi>::new())?
        .with_basic_renderer(display_config_path, DrawShaded::<PosNormTex>::new(), true)?;
    let mut game = Application::new(resources, Example, game_data)?;
    game.run();
>>>>>>> edebc4a2
    Ok(())
}<|MERGE_RESOLUTION|>--- conflicted
+++ resolved
@@ -1,116 +1,103 @@
-// //! Custom UI example
+//! Custom UI example
 
-// use amethyst::{
-//     assets::{PrefabLoader, PrefabLoaderSystem, RonFormat},
-//     audio::AudioFormat,
-//     core::transform::TransformBundle,
-//     prelude::*,
-//     renderer::{DrawShaded, PosNormTex, TextureFormat},
-//     ui::{FontFormat, ToNativeWidget, UiBundle, UiCreator, UiTransformBuilder, UiWidget},
-//     utils::{application_root_dir, scene::BasicScenePrefab},
-// };
+use amethyst::{
+    assets::{PrefabLoader, PrefabLoaderSystem, RonFormat},
+    audio::AudioFormat,
+    core::transform::TransformBundle,
+    prelude::*,
+    renderer::{DrawShaded, PosNormTex, TextureFormat},
+    ui::{FontFormat, ToNativeWidget, UiBundle, UiCreator, UiTransformBuilder, UiWidget},
+    utils::{application_root_dir, scene::BasicScenePrefab},
+};
 
-// use serde::Deserialize;
+use serde::Deserialize;
 
-// type MyPrefabData = BasicScenePrefab<Vec<PosNormTex>, f32>;
+type MyPrefabData = BasicScenePrefab<Vec<PosNormTex>, f32>;
 
-// #[derive(Clone, Deserialize)]
-// enum CustomUi {
-//     // Example widget which repeats its `item`
-//     Repeat {
-//         x_move: f32,
-//         y_move: f32,
-//         count: usize,
-//         item: UiWidget<AudioFormat, TextureFormat, FontFormat, CustomUi>,
-//     },
-// }
+#[derive(Clone, Deserialize)]
+enum CustomUi {
+    // Example widget which repeats its `item`
+    Repeat {
+        x_move: f32,
+        y_move: f32,
+        count: usize,
+        item: UiWidget<AudioFormat, TextureFormat, FontFormat, CustomUi>,
+    },
+}
 
-// impl ToNativeWidget for CustomUi {
-//     type PrefabData = ();
-//     fn to_native_widget(
-//         self,
-//         _: (),
-//     ) -> (
-//         UiWidget<AudioFormat, TextureFormat, FontFormat, CustomUi>,
-//         Self::PrefabData,
-//     ) {
-//         match self {
-//             CustomUi::Repeat {
-//                 count,
-//                 item,
-//                 x_move,
-//                 y_move,
-//             } => {
-//                 let transform = item
-//                     .transform()
-//                     .cloned()
-//                     .unwrap_or_else(|| Default::default());
-//                 let mut pos = (0., 0., 100.);
-//                 let children = std::iter::repeat(item)
-//                     .map(|widget| {
-//                         let widget = UiWidget::Container {
-//                             background: None,
-//                             transform: UiTransformBuilder::default()
-//                                 .with_position(pos.0, pos.1, pos.2),
-//                             children: vec![widget],
-//                         };
-//                         pos.0 += x_move;
-//                         pos.1 += y_move;
-//                         widget
-//                     })
-//                     .take(count)
-//                     .collect();
-//                 let widget = UiWidget::Container {
-//                     background: None,
-//                     transform,
-//                     children,
-//                 };
-//                 (widget, ())
-//             }
-//         }
-//     }
-// }
+impl ToNativeWidget for CustomUi {
+    type PrefabData = ();
+    fn to_native_widget(
+        self,
+        _: (),
+    ) -> (
+        UiWidget<AudioFormat, TextureFormat, FontFormat, CustomUi>,
+        Self::PrefabData,
+    ) {
+        match self {
+            CustomUi::Repeat {
+                count,
+                item,
+                x_move,
+                y_move,
+            } => {
+                let transform = item
+                    .transform()
+                    .cloned()
+                    .unwrap_or_else(|| Default::default());
+                let mut pos = (0., 0., 100.);
+                let children = std::iter::repeat(item)
+                    .map(|widget| {
+                        let widget = UiWidget::Container {
+                            background: None,
+                            transform: UiTransformBuilder::default()
+                                .with_position(pos.0, pos.1, pos.2),
+                            children: vec![widget],
+                        };
+                        pos.0 += x_move;
+                        pos.1 += y_move;
+                        widget
+                    })
+                    .take(count)
+                    .collect();
+                let widget = UiWidget::Container {
+                    background: None,
+                    transform,
+                    children,
+                };
+                (widget, ())
+            }
+        }
+    }
+}
 
-// struct Example;
+struct Example;
 
-// impl SimpleState for Example {
-//     fn on_start(&mut self, data: StateData<'_, GameData<'_, '_>>) {
-//         let StateData { world, .. } = data;
-//         // Initialise the scene with an object, a light and a camera.
-//         let handle = world.exec(|loader: PrefabLoader<'_, MyPrefabData>| {
-//             loader.load("prefab/sphere.ron", RonFormat, (), ())
-//         });
-//         world.create_entity().with(handle).build();
+impl SimpleState for Example {
+    fn on_start(&mut self, data: StateData<'_, GameData<'_, '_>>) {
+        let StateData { world, .. } = data;
+        // Initialise the scene with an object, a light and a camera.
+        let handle = world.exec(|loader: PrefabLoader<'_, MyPrefabData>| {
+            loader.load("prefab/sphere.ron", RonFormat, (), ())
+        });
+        world.create_entity().with(handle).build();
 
-//         // Load custom UI prefab
-//         world.exec(
-//             |mut creator: UiCreator<'_, AudioFormat, TextureFormat, FontFormat, CustomUi>| {
-//                 creator.create("ui/custom.ron", ());
-//             },
-//         );
-//     }
-// }
+        // Load custom UI prefab
+        world.exec(
+            |mut creator: UiCreator<'_, AudioFormat, TextureFormat, FontFormat, CustomUi>| {
+                creator.create("ui/custom.ron", ());
+            },
+        );
+    }
+}
 
 fn main() -> amethyst::Result<()> {
-    //     amethyst::start_logger(Default::default());
+    amethyst::start_logger(Default::default());
 
-    //     let app_root = application_root_dir()?;
-    //     let display_config_path = app_root.join("examples/custom_ui/resources/display.ron");
-    //     let resources = app_root.join("examples/assets");
+    let app_root = application_root_dir()?;
+    let display_config_path = app_root.join("examples/custom_ui/resources/display.ron");
+    let resources = app_root.join("examples/assets");
 
-<<<<<<< HEAD
-    //     let game_data = GameDataBuilder::default()
-    //         .with(PrefabLoaderSystem::<MyPrefabData>::default(), "", &[])
-    //         .with_bundle(TransformBundle::<f32>::new())?
-    //         .with_bundle(UiBundle::<String, String, CustomUi>::new())?
-    //         .with_basic_renderer(
-    //             display_config_path,
-    //             DrawShaded::<PosNormTex, f32>::new(),
-    //             true,
-    //         )?;
-    //     let mut game = Application::new(resources, Example, game_data)?;
-    //     game.run();
-=======
     let game_data = GameDataBuilder::default()
         .with(PrefabLoaderSystem::<MyPrefabData>::default(), "", &[])
         .with_bundle(TransformBundle::new())?
@@ -118,6 +105,5 @@
         .with_basic_renderer(display_config_path, DrawShaded::<PosNormTex>::new(), true)?;
     let mut game = Application::new(resources, Example, game_data)?;
     game.run();
->>>>>>> edebc4a2
     Ok(())
 }